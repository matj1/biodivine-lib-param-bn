--- conflicted
+++ resolved
@@ -30,18 +30,9 @@
 
 [dependencies]
 regex = "1.3.3"     # used when parsing text format
-<<<<<<< HEAD
-#xml-rs = "0.8.0"    # facilitates sbml parsing
-# There is a bug in xml-rs which prevents parsing of strings that contain />.
-# Until https://github.com/netvl/xml-rs/pull/195 is merged and released, we
-# have to use this for which actually fixes it.
-xml-rs = { git="https://github.com/jdalberg/xml-rs.git", branch="parsefix" }
-biodivine-lib-bdd = "0.2.0"
-biodivine-lib-std = { git = "https://github.com/sybila/biodivine-lib-std.git" }
-=======
+biodivine-lib-bdd = "0.2.1"
 roxmltree = "0.14.0"
-biodivine-lib-bdd = "0.1.0"
->>>>>>> 4b2631ba
+bitvector = "0.1.5"
 
 [features]
 # With shields_up you enable explicit assertions of pre/post conditions and invariants in critical
